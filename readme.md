--- conflicted
+++ resolved
@@ -68,7 +68,6 @@
 
 ## Usage
 
-<<<<<<< HEAD
 ### Option 1: Web Interface (Docker)
 
 The easiest way to use Speaker Splitter is through the web interface using Docker:
@@ -102,23 +101,6 @@
 SECRET_KEY=your-secret-key-here
 PORT=5000
 ```
-=======
-### Option 1: Web UI (Recommended for Easy Use)
-
-Launch the Gradio web interface for a user-friendly experience:
-
-```bash
-python app.py
-```
-
-This will start a web server and open a browser window where you can:
-1. Upload your WAV audio file
-2. Upload your JSON diarization file
-3. Click "Split Speakers"
-4. Download the individual speaker files
-
-The web UI provides real-time status updates and easy file management.
->>>>>>> edf05f98
 
 ### Option 2: Command Line Interface
 
@@ -250,7 +232,6 @@
 - Invalid timestamps
 - Python version verification
 
-<<<<<<< HEAD
 ## Features Roadmap
 
 ### Completed
@@ -265,25 +246,6 @@
 - Speech overlap detection and handling
 - Process multiple files in batch
 - Integration with LinTO platform
-=======
-## Recent Updates
-
-### v2.0 - WhisperX Integration (Latest)
-- ✅ **WhisperX Integration**: Complete integration of WhisperX for automatic transcription and speaker diarization
-- ✅ **Dual Mode Operation**: Support for both automatic WhisperX mode and manual JSON mode
-- ✅ **Extended Audio Format Support**: Support for MP3, FLAC, and other formats via WhisperX
-- ✅ **Flexible Model Selection**: Choose from multiple Whisper models (tiny to large-v3)
-- ✅ **GPU Acceleration**: Optional CUDA support for faster processing
-- ✅ **JSON Export**: Save diarization results for future use
-
-## Future Developments (not planned yet)
-- Cross-fade between segments to reduce abrupt transitions
-- Web interface for audio file upload and processing with real-time processing status
-- Speech overlap detection and handling
-- Process multiple files in batch
-- Docker container for easy deployment
-- Enhanced integration with LinTO platform
->>>>>>> edf05f98
 
 ## Contributing
 
