--- conflicted
+++ resolved
@@ -16,11 +16,7 @@
 - Creates silence during non-speaking segments
 - Supports multiple speakers
 - Simple command-line interface
-<<<<<<< HEAD
 - Web-based JSON diarization editor for manual creation and editing
-=======
-- Optional export of diarization results to JSON
->>>>>>> bf875f9e
 
 ## Prerequisites
 
@@ -144,7 +140,6 @@
    - Use the transcription and diarization service
    - Export the results in JSON format
 
-<<<<<<< HEAD
 Both tools provide accurate speaker diarization and transcription, with the JSON output being compatible with this tool.
 
 ### Creating JSON Files Manually
@@ -197,8 +192,6 @@
    - Click "Import JSON" to load an existing diarization file
    - Edit and re-export as needed
 
-=======
->>>>>>> bf875f9e
 ### Output
 
 The script generates separate WAV files for each speaker:
@@ -233,11 +226,7 @@
 
 ## Future Developments (not planned yet)
 - Cross-fade between segments to reduce abrupt transitions
-<<<<<<< HEAD
 - Web interface for audio file upload and processing with real-time processing status
-=======
-- ✅ ~~Simple web interface for file upload and processing and real-time processing status~~ **DONE - Gradio UI available!**
->>>>>>> bf875f9e
 - Speech overlap detection and handling
 - Process multiple files in batch
 - Docker container for easy deployment
